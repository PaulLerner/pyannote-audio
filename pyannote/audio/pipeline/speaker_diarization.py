--- conflicted
+++ resolved
@@ -31,12 +31,8 @@
 from pyannote.core import Annotation
 from pyannote.database import get_annotated
 
-<<<<<<< HEAD
-from pyannote.metrics.diarization import GreedyDiarizationErrorRate,DiarizationPurityCoverageFMeasure
-=======
 from pyannote.metrics.diarization import GreedyDiarizationErrorRate
 from pyannote.metrics.diarization import DiarizationPurityCoverageFMeasure
->>>>>>> 9ac612ee
 
 from .speech_turn_segmentation import SpeechTurnSegmentation
 from .speech_turn_clustering import SpeechTurnClustering
@@ -65,16 +61,10 @@
         Clustering method. Defaults to 'pool'.
     evaluation_only : `bool`
         Only process the evaluated regions. Default to False.
-<<<<<<< HEAD
-    purity : `float` or None, optional
-        Target purity. If None, the pipeline will optimize DER.
-        Defaults to None.
-=======
     purity : `float`, optional
         Optimize coverage for target purity. 
         Defaults to optimizing diarization error rate.
     
->>>>>>> 9ac612ee
     Hyper-parameters
     ----------------
     min_duration : `float`
@@ -174,6 +164,7 @@
             shrt_speech_turns, copy=False).support(collar=0.)
 
         # TODO. add GMM-based resegmentation
+
     def loss(self, current_file: dict, hypothesis: Annotation) -> float:
         """Compute (1 - coverage) at target purity
 
@@ -188,9 +179,10 @@
 
         Returns
         -------
-        error : `float`
+        loss : `float`
             1. - cluster coverage.
         """
+
         metric = DiarizationPurityCoverageFMeasure()
         reference  = current_file['annotation']
         uem = get_annotated(current_file)
@@ -201,42 +193,7 @@
         else:
             return 1. + (1. - purity)
 
-    def loss(self, current_file: dict, hypothesis: Annotation) -> float:
-        """Compute (1 - coverage) at target purity
-
-        If purity < target, return 1 + (1 - purity)
-
-        Parameters
-        ----------
-        current_file : `dict`
-            File as provided by a pyannote.database protocol.
-        hypothesis : `pyannote.core.Annotation`
-            Speech turns.
-
-        Returns
-        -------
-        loss : `float`
-            1. - cluster coverage.
-        """
-
-        metric = DiarizationPurityCoverageFMeasure()
-        reference  = current_file['annotation']
-        uem = get_annotated(current_file)
-        f_measure = metric(reference, hypothesis, uem=uem)
-        purity, coverage, _ = metric.compute_metrics()
-        if purity > self.purity:
-            return 1. - coverage
-        else:
-            return 1. + (1. - purity)
-
     def get_metric(self) -> GreedyDiarizationErrorRate:
-<<<<<<< HEAD
-       """Return new instance of diarization error rate metric"""
-       if self.purity is not None:
-           raise NotImplementedError()
-       return  GreedyDiarizationErrorRate(collar=0.0, skip_overlap=False)
-
-=======
         """Return new instance of diarization error rate metric"""
         
         # defaults to optimizing diarization error rate
@@ -245,7 +202,6 @@
         
         # fallbacks to using self.loss(...)
         raise NotImplementedError()
->>>>>>> 9ac612ee
 
 class Yin2018(SpeakerDiarization):
     """Speaker diarization pipeline introduced in Yin et al., 2018
