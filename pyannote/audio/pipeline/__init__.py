--- conflicted
+++ resolved
@@ -34,15 +34,8 @@
 from .overlap_detection import OverlapDetection
 from .speech_turn_segmentation import SpeechTurnSegmentation
 from .speaker_diarization import SpeakerDiarization
-<<<<<<< HEAD
-try :
-    from .resegmentation import Resegmentation
-except ModuleNotFoundError as e:
-    print(e)
-=======
 try:
     from .resegmentation import Resegmentation
 except ModuleNotFoundError as e:
     msg = f'Resegmentation module is not available: {e}'
-    print(msg)
->>>>>>> 9ac612ee
+    print(msg)